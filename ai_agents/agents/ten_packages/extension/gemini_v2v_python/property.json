--- conflicted
+++ resolved
@@ -1,13 +1,7 @@
 {
     "api_key": "${env:GEMINI_API_KEY}",
     "temperature": 0.9,
-<<<<<<< HEAD
-    "base_uri": "generativelanguage.googleapis.com",
-    "model": "gemini-2.5-flash-preview-native-audio-dialog",
-    "api_version": "v1beta1",
-=======
     "model": "gemini-2.0-flash-live-001",
->>>>>>> a090371a
     "max_tokens": 2048,
     "voice": "Puck",
     "language": "en-US",
